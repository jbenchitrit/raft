--- conflicted
+++ resolved
@@ -21,27 +21,11 @@
 include(rapids-cpm)
 include(rapids-export)
 include(rapids-find)
-<<<<<<< HEAD
-if(NOT DISABLE_CUDA)
-  include(rapids-cuda)
-  rapids_cuda_init_architectures(RAFT)
-  project(
-    RAFT
-    VERSION ${RAFT_VERSION}
-    LANGUAGES CXX CUDA
-  )
-else()
-  project(
-    RAFT
-    VERSION ${RAFT_VERSION}
-    LANGUAGES CXX
-  )
-endif()
-=======
 
 option(BUILD_CPU_ONLY "Build CPU only components. Applies to RAFT ANN benchmarks currently" OFF)
 
-# workaround for rapids_cuda_init_architectures not working for arch detection with enable_language(CUDA)
+# workaround for rapids_cuda_init_architectures not working for arch detection with
+# enable_language(CUDA)
 set(lang_list "CXX")
 
 if(NOT BUILD_CPU_ONLY)
@@ -55,7 +39,6 @@
   VERSION ${RAFT_VERSION}
   LANGUAGES ${lang_list}
 )
->>>>>>> 6a5aa102
 
 # Write the version header
 rapids_cmake_write_version_file(include/raft/version_config.hpp)
@@ -161,11 +144,6 @@
   set(_ctk_static_suffix "_static")
 endif()
 
-<<<<<<< HEAD
-if(NOT DISABLE_CUDA)
-  # CUDA runtime
-  rapids_cuda_init_runtime(USE_STATIC ${CUDA_STATIC_RUNTIME})
-=======
 if(NOT BUILD_CPU_ONLY)
   # CUDA runtime
   rapids_cuda_init_runtime(USE_STATIC ${CUDA_STATIC_RUNTIME})
@@ -180,7 +158,6 @@
   )
 else()
   add_compile_definitions(BUILD_CPU_ONLY)
->>>>>>> 6a5aa102
 endif()
 
 if(NOT DISABLE_OPENMP)
@@ -194,22 +171,7 @@
   endif()
 endif()
 
-<<<<<<< HEAD
-if(NOT DISABLE_CUDA)
-  # * find CUDAToolkit package
-  # * determine GPU architectures
-  # * enable the CMake CUDA language
-  # * set other CUDA compilation flags
-  rapids_find_package(
-    CUDAToolkit REQUIRED
-    BUILD_EXPORT_SET raft-exports
-    INSTALL_EXPORT_SET raft-exports
-  )
-  include(cmake/modules/ConfigureCUDA.cmake)
-endif()
-=======
 include(cmake/modules/ConfigureCUDA.cmake)
->>>>>>> 6a5aa102
 
 # ##################################################################################################
 # * Requirements -------------------------------------------------------------
@@ -217,11 +179,7 @@
 # add third party dependencies using CPM
 rapids_cpm_init()
 
-<<<<<<< HEAD
-if(NOT DISABLE_CUDA)
-=======
 if(NOT BUILD_CPU_ONLY)
->>>>>>> 6a5aa102
   # thrust before rmm/cuco so we get the right version of thrust/cub
   include(cmake/thirdparty/get_thrust.cmake)
   include(cmake/thirdparty/get_rmm.cmake)
@@ -229,12 +187,6 @@
 
   include(${rapids-cmake-dir}/cpm/cuco.cmake)
   rapids_cpm_cuco(BUILD_EXPORT_SET raft-exports INSTALL_EXPORT_SET raft-exports)
-<<<<<<< HEAD
-else()
-  include(cmake/thirdparty/get_fmt.cmake)
-  include(cmake/thirdparty/get_spdlog.cmake)
-=======
->>>>>>> 6a5aa102
 endif()
 
 if(BUILD_TESTS)
@@ -255,17 +207,9 @@
   raft INTERFACE "$<BUILD_INTERFACE:${RAFT_SOURCE_DIR}/include>" "$<INSTALL_INTERFACE:include>"
 )
 
-<<<<<<< HEAD
-if(NOT DISABLE_CUDA)
-  # Keep RAFT as lightweight as possible. Only CUDA libs and rmm should be used in global target.
-  target_link_libraries(raft INTERFACE rmm::rmm cuco::cuco nvidia::cutlass::cutlass raft::Thrust)
-else()
-  target_link_libraries(raft INTERFACE fmt::fmt-header-only spdlog::spdlog_header_only)
-=======
 if(NOT BUILD_CPU_ONLY)
   # Keep RAFT as lightweight as possible. Only CUDA libs and rmm should be used in global target.
   target_link_libraries(raft INTERFACE rmm::rmm cuco::cuco nvidia::cutlass::cutlass raft::Thrust)
->>>>>>> 6a5aa102
 endif()
 
 target_compile_features(raft INTERFACE cxx_std_17 $<BUILD_INTERFACE:cuda_std_17>)
@@ -349,236 +293,8 @@
 set_target_properties(raft_compiled PROPERTIES EXPORT_NAME compiled)
 
 if(RAFT_COMPILE_LIBRARY)
-<<<<<<< HEAD
-  if(DISABLE_CUDA)
-    add_library(raft_lib src/core/logger.cpp)
-    set_target_properties(
-      raft_lib
-      PROPERTIES OUTPUT_NAME raft
-                 BUILD_RPATH "\$ORIGIN"
-                 INSTALL_RPATH "\$ORIGIN"
-                 CXX_STANDARD 17
-                 CXX_STANDARD_REQUIRED ON
-                 POSITION_INDEPENDENT_CODE ON
-                 INTERFACE_POSITION_INDEPENDENT_CODE ON
-    )
-  else()
-    add_library(
-      raft_lib
-      src/core/logger.cpp
-      src/distance/detail/pairwise_matrix/dispatch_canberra_double_double_double_int.cu
-      src/distance/detail/pairwise_matrix/dispatch_canberra_float_float_float_int.cu
-      src/distance/detail/pairwise_matrix/dispatch_correlation_double_double_double_int.cu
-      src/distance/detail/pairwise_matrix/dispatch_correlation_float_float_float_int.cu
-      src/distance/detail/pairwise_matrix/dispatch_cosine_double_double_double_int.cu
-      src/distance/detail/pairwise_matrix/dispatch_cosine_float_float_float_int.cu
-      src/distance/detail/pairwise_matrix/dispatch_hamming_unexpanded_double_double_double_int.cu
-      src/distance/detail/pairwise_matrix/dispatch_hamming_unexpanded_float_float_float_int.cu
-      src/distance/detail/pairwise_matrix/dispatch_hellinger_expanded_double_double_double_int.cu
-      src/distance/detail/pairwise_matrix/dispatch_hellinger_expanded_float_float_float_int.cu
-      src/distance/detail/pairwise_matrix/dispatch_jensen_shannon_double_double_double_int.cu
-      src/distance/detail/pairwise_matrix/dispatch_jensen_shannon_float_float_float_int.cu
-      src/distance/detail/pairwise_matrix/dispatch_kl_divergence_double_double_double_int.cu
-      src/distance/detail/pairwise_matrix/dispatch_kl_divergence_float_float_float_int.cu
-      src/distance/detail/pairwise_matrix/dispatch_l1_double_double_double_int.cu
-      src/distance/detail/pairwise_matrix/dispatch_l1_float_float_float_int.cu
-      src/distance/detail/pairwise_matrix/dispatch_l2_expanded_double_double_double_int.cu
-      src/distance/detail/pairwise_matrix/dispatch_l2_expanded_float_float_float_int.cu
-      src/distance/detail/pairwise_matrix/dispatch_l2_unexpanded_double_double_double_int.cu
-      src/distance/detail/pairwise_matrix/dispatch_l2_unexpanded_float_float_float_int.cu
-      src/distance/detail/pairwise_matrix/dispatch_l_inf_double_double_double_int.cu
-      src/distance/detail/pairwise_matrix/dispatch_l_inf_float_float_float_int.cu
-      src/distance/detail/pairwise_matrix/dispatch_lp_unexpanded_double_double_double_int.cu
-      src/distance/detail/pairwise_matrix/dispatch_lp_unexpanded_float_float_float_int.cu
-      src/distance/detail/pairwise_matrix/dispatch_rbf.cu
-      src/distance/detail/pairwise_matrix/dispatch_russel_rao_double_double_double_int.cu
-      src/distance/detail/pairwise_matrix/dispatch_russel_rao_float_float_float_int.cu
-      src/distance/distance.cu
-      src/distance/fused_l2_nn.cu
-      src/linalg/detail/coalesced_reduction.cu
-      src/matrix/detail/select_k_double_int64_t.cu
-      src/matrix/detail/select_k_double_uint32_t.cu
-      src/matrix/detail/select_k_float_int64_t.cu
-      src/matrix/detail/select_k_float_uint32_t.cu
-      src/matrix/detail/select_k_float_int32.cu
-      src/matrix/detail/select_k_half_int64_t.cu
-      src/matrix/detail/select_k_half_uint32_t.cu
-      src/neighbors/ball_cover.cu
-      src/neighbors/brute_force_fused_l2_knn_float_int64_t.cu
-      src/neighbors/brute_force_knn_int64_t_float_int64_t.cu
-      src/neighbors/brute_force_knn_int64_t_float_uint32_t.cu
-      src/neighbors/brute_force_knn_int_float_int.cu
-      src/neighbors/brute_force_knn_uint32_t_float_uint32_t.cu
-      src/neighbors/detail/cagra/search_multi_cta_float_uint32_dim128_t8.cu
-      src/neighbors/detail/cagra/search_multi_cta_float_uint32_dim256_t16.cu
-      src/neighbors/detail/cagra/search_multi_cta_float_uint32_dim512_t32.cu
-      src/neighbors/detail/cagra/search_multi_cta_float_uint32_dim1024_t32.cu
-      src/neighbors/detail/cagra/search_multi_cta_int8_uint32_dim128_t8.cu
-      src/neighbors/detail/cagra/search_multi_cta_int8_uint32_dim256_t16.cu
-      src/neighbors/detail/cagra/search_multi_cta_int8_uint32_dim512_t32.cu
-      src/neighbors/detail/cagra/search_multi_cta_int8_uint32_dim1024_t32.cu
-      src/neighbors/detail/cagra/search_multi_cta_uint8_uint32_dim128_t8.cu
-      src/neighbors/detail/cagra/search_multi_cta_uint8_uint32_dim256_t16.cu
-      src/neighbors/detail/cagra/search_multi_cta_uint8_uint32_dim512_t32.cu
-      src/neighbors/detail/cagra/search_multi_cta_uint8_uint32_dim1024_t32.cu
-      src/neighbors/detail/cagra/search_single_cta_float_uint32_dim128_t8.cu
-      src/neighbors/detail/cagra/search_single_cta_float_uint32_dim256_t16.cu
-      src/neighbors/detail/cagra/search_single_cta_float_uint32_dim512_t32.cu
-      src/neighbors/detail/cagra/search_single_cta_float_uint32_dim1024_t32.cu
-      src/neighbors/detail/cagra/search_single_cta_int8_uint32_dim128_t8.cu
-      src/neighbors/detail/cagra/search_single_cta_int8_uint32_dim256_t16.cu
-      src/neighbors/detail/cagra/search_single_cta_int8_uint32_dim512_t32.cu
-      src/neighbors/detail/cagra/search_single_cta_int8_uint32_dim1024_t32.cu
-      src/neighbors/detail/cagra/search_single_cta_uint8_uint32_dim128_t8.cu
-      src/neighbors/detail/cagra/search_single_cta_uint8_uint32_dim256_t16.cu
-      src/neighbors/detail/cagra/search_single_cta_uint8_uint32_dim512_t32.cu
-      src/neighbors/detail/cagra/search_single_cta_uint8_uint32_dim1024_t32.cu
-      src/neighbors/detail/ivf_flat_interleaved_scan_float_float_int64_t.cu
-      src/neighbors/detail/ivf_flat_interleaved_scan_int8_t_int32_t_int64_t.cu
-      src/neighbors/detail/ivf_flat_interleaved_scan_uint8_t_uint32_t_int64_t.cu
-      src/neighbors/detail/ivf_flat_search.cu
-      src/neighbors/detail/ivf_pq_compute_similarity_float_float.cu
-      src/neighbors/detail/ivf_pq_compute_similarity_float_fp8_false.cu
-      src/neighbors/detail/ivf_pq_compute_similarity_float_fp8_true.cu
-      src/neighbors/detail/ivf_pq_compute_similarity_float_half.cu
-      src/neighbors/detail/ivf_pq_compute_similarity_half_fp8_false.cu
-      src/neighbors/detail/ivf_pq_compute_similarity_half_fp8_true.cu
-      src/neighbors/detail/ivf_pq_compute_similarity_half_half.cu
-      src/neighbors/detail/refine_host_float_float.cpp
-      src/neighbors/detail/refine_host_int8_t_float.cpp
-      src/neighbors/detail/refine_host_uint8_t_float.cpp
-      src/neighbors/detail/selection_faiss_int32_t_float.cu
-      src/neighbors/detail/selection_faiss_int_double.cu
-      src/neighbors/detail/selection_faiss_long_float.cu
-      src/neighbors/detail/selection_faiss_size_t_double.cu
-      src/neighbors/detail/selection_faiss_size_t_float.cu
-      src/neighbors/detail/selection_faiss_uint32_t_float.cu
-      src/neighbors/detail/selection_faiss_int64_t_double.cu
-      src/neighbors/detail/selection_faiss_int64_t_half.cu
-      src/neighbors/detail/selection_faiss_uint32_t_double.cu
-      src/neighbors/detail/selection_faiss_uint32_t_half.cu
-      src/neighbors/ivf_flat_build_float_int64_t.cu
-      src/neighbors/ivf_flat_build_int8_t_int64_t.cu
-      src/neighbors/ivf_flat_build_uint8_t_int64_t.cu
-      src/neighbors/ivf_flat_extend_float_int64_t.cu
-      src/neighbors/ivf_flat_extend_int8_t_int64_t.cu
-      src/neighbors/ivf_flat_extend_uint8_t_int64_t.cu
-      src/neighbors/ivf_flat_search_float_int64_t.cu
-      src/neighbors/ivf_flat_search_int8_t_int64_t.cu
-      src/neighbors/ivf_flat_search_uint8_t_int64_t.cu
-      src/neighbors/ivfpq_build_float_int64_t.cu
-      src/neighbors/ivfpq_build_int8_t_int64_t.cu
-      src/neighbors/ivfpq_build_uint8_t_int64_t.cu
-      src/neighbors/ivfpq_extend_float_int64_t.cu
-      src/neighbors/ivfpq_extend_int8_t_int64_t.cu
-      src/neighbors/ivfpq_extend_uint8_t_int64_t.cu
-      src/neighbors/ivfpq_search_float_int64_t.cu
-      src/neighbors/ivfpq_search_int8_t_int64_t.cu
-      src/neighbors/ivfpq_search_uint8_t_int64_t.cu
-      src/neighbors/refine_float_float.cu
-      src/neighbors/refine_int8_t_float.cu
-      src/neighbors/refine_uint8_t_float.cu
-      src/raft_runtime/cluster/cluster_cost.cuh
-      src/raft_runtime/cluster/cluster_cost_double.cu
-      src/raft_runtime/cluster/cluster_cost_float.cu
-      src/raft_runtime/cluster/kmeans_fit_double.cu
-      src/raft_runtime/cluster/kmeans_fit_float.cu
-      src/raft_runtime/cluster/kmeans_init_plus_plus_double.cu
-      src/raft_runtime/cluster/kmeans_init_plus_plus_float.cu
-      src/raft_runtime/cluster/update_centroids.cuh
-      src/raft_runtime/cluster/update_centroids_double.cu
-      src/raft_runtime/cluster/update_centroids_float.cu
-      src/raft_runtime/distance/fused_l2_min_arg.cu
-      src/raft_runtime/distance/pairwise_distance.cu
-      src/raft_runtime/matrix/select_k_float_int64_t.cu
-      src/raft_runtime/neighbors/brute_force_knn_int64_t_float.cu
-      src/raft_runtime/neighbors/cagra_build.cu
-      src/raft_runtime/neighbors/cagra_search.cu
-      src/raft_runtime/neighbors/cagra_serialize.cu
-      src/raft_runtime/neighbors/ivf_flat_build.cu
-      src/raft_runtime/neighbors/ivf_flat_search.cu
-      src/raft_runtime/neighbors/ivf_flat_serialize.cu
-      src/raft_runtime/neighbors/ivfpq_build.cu
-      src/raft_runtime/neighbors/ivfpq_deserialize.cu
-      src/raft_runtime/neighbors/ivfpq_search_float_int64_t.cu
-      src/raft_runtime/neighbors/ivfpq_search_int8_t_int64_t.cu
-      src/raft_runtime/neighbors/ivfpq_search_uint8_t_int64_t.cu
-      src/raft_runtime/neighbors/ivfpq_serialize.cu
-      src/raft_runtime/neighbors/refine_d_int64_t_float.cu
-      src/raft_runtime/neighbors/refine_d_int64_t_int8_t.cu
-      src/raft_runtime/neighbors/refine_d_int64_t_uint8_t.cu
-      src/raft_runtime/neighbors/refine_h_int64_t_float.cu
-      src/raft_runtime/neighbors/refine_h_int64_t_int8_t.cu
-      src/raft_runtime/neighbors/refine_h_int64_t_uint8_t.cu
-      src/raft_runtime/random/rmat_rectangular_generator_int64_double.cu
-      src/raft_runtime/random/rmat_rectangular_generator_int64_float.cu
-      src/raft_runtime/random/rmat_rectangular_generator_int_double.cu
-      src/raft_runtime/random/rmat_rectangular_generator_int_float.cu
-      src/spatial/knn/detail/ball_cover/registers_pass_one_2d_dist.cu
-      src/spatial/knn/detail/ball_cover/registers_pass_one_2d_euclidean.cu
-      src/spatial/knn/detail/ball_cover/registers_pass_one_2d_haversine.cu
-      src/spatial/knn/detail/ball_cover/registers_pass_one_3d_dist.cu
-      src/spatial/knn/detail/ball_cover/registers_pass_one_3d_euclidean.cu
-      src/spatial/knn/detail/ball_cover/registers_pass_one_3d_haversine.cu
-      src/spatial/knn/detail/ball_cover/registers_pass_two_2d_dist.cu
-      src/spatial/knn/detail/ball_cover/registers_pass_two_2d_euclidean.cu
-      src/spatial/knn/detail/ball_cover/registers_pass_two_2d_haversine.cu
-      src/spatial/knn/detail/ball_cover/registers_pass_two_3d_dist.cu
-      src/spatial/knn/detail/ball_cover/registers_pass_two_3d_euclidean.cu
-      src/spatial/knn/detail/ball_cover/registers_pass_two_3d_haversine.cu
-      src/spatial/knn/detail/fused_l2_knn_int32_t_float.cu
-      src/spatial/knn/detail/fused_l2_knn_int64_t_float.cu
-      src/spatial/knn/detail/fused_l2_knn_uint32_t_float.cu
-      src/util/memory_pool.cpp
-    )
-    set_target_properties(
-      raft_lib
-      PROPERTIES OUTPUT_NAME raft
-                 BUILD_RPATH "\$ORIGIN"
-                 INSTALL_RPATH "\$ORIGIN"
-                 CXX_STANDARD 17
-                 CXX_STANDARD_REQUIRED ON
-                 CUDA_STANDARD 17
-                 CUDA_STANDARD_REQUIRED ON
-                 POSITION_INDEPENDENT_CODE ON
-                 INTERFACE_POSITION_INDEPENDENT_CODE ON
-    )
-  endif()
-
-  target_link_libraries(
-    raft_lib
-    PUBLIC raft::raft
-           ${RAFT_CTK_MATH_DEPENDENCIES} # TODO: Once `raft::resources` is used everywhere, this
-                                         # will just be cublas
-           $<TARGET_NAME_IF_EXISTS:OpenMP::OpenMP_CXX>
-  )
-  if(DISABLE_CUDA)
-    target_compile_options(raft_lib PRIVATE "$<$<COMPILE_LANGUAGE:CXX>:${RAFT_CXX_FLAGS}>")
-  else()
-    target_compile_options(
-      raft_lib PRIVATE "$<$<COMPILE_LANGUAGE:CXX>:${RAFT_CXX_FLAGS}>"
-                       "$<$<COMPILE_LANGUAGE:CUDA>:${RAFT_CUDA_FLAGS}>"
-    )
-  endif()
-
-  # RAFT_COMPILED is set during compilation of libraft.so as well as downstream libraries (due to
-  # "PUBLIC")
-  target_compile_definitions(raft_lib PUBLIC "RAFT_COMPILED")
-
-  if(DISABLE_CUDA)
-    # Controls whether or not CUDA symbols are used in headers that may be used in CUDA-free builds
-    target_compile_definitions(raft_lib PUBLIC "RAFT_DISABLE_CUDA")
-  endif()
-
-  # RAFT_EXPLICIT_INSTANTIATE_ONLY is set during compilation of libraft.so (due to "PRIVATE")
-  target_compile_definitions(raft_lib PRIVATE "RAFT_EXPLICIT_INSTANTIATE_ONLY")
-
-  if(NOT DISABLE_CUDA)
-    # ensure CUDA symbols aren't relocated to the middle of the debug build binaries
-    target_link_options(raft_lib PRIVATE "${CMAKE_CURRENT_BINARY_DIR}/fatbin.ld")
-  endif()
-=======
-  add_library(raft_objs OBJECT
+  add_library(
+    raft_objs OBJECT
     src/core/logger.cpp
     src/distance/detail/pairwise_matrix/dispatch_canberra_double_double_double_int.cu
     src/distance/detail/pairwise_matrix/dispatch_canberra_float_float_float_int.cu
@@ -744,18 +460,21 @@
     src/spatial/knn/detail/fused_l2_knn_int64_t_float.cu
     src/spatial/knn/detail/fused_l2_knn_uint32_t_float.cu
     src/util/memory_pool.cpp
-    )
+  )
   set_target_properties(
     raft_objs
     PROPERTIES CXX_STANDARD 17
                CXX_STANDARD_REQUIRED ON
                CUDA_STANDARD 17
                CUDA_STANDARD_REQUIRED ON
-               POSITION_INDEPENDENT_CODE ON)
+               POSITION_INDEPENDENT_CODE ON
+  )
 
   target_compile_definitions(raft_objs PRIVATE "RAFT_EXPLICIT_INSTANTIATE_ONLY")
-  target_compile_options(raft_objs PRIVATE "$<$<COMPILE_LANGUAGE:CXX>:${RAFT_CXX_FLAGS}>"
-                                           "$<$<COMPILE_LANGUAGE:CUDA>:${RAFT_CUDA_FLAGS}>")
+  target_compile_options(
+    raft_objs PRIVATE "$<$<COMPILE_LANGUAGE:CXX>:${RAFT_CXX_FLAGS}>"
+                      "$<$<COMPILE_LANGUAGE:CUDA>:${RAFT_CUDA_FLAGS}>"
+  )
 
   add_library(raft_lib SHARED $<TARGET_OBJECTS:raft_objs>)
   add_library(raft_lib_static STATIC $<TARGET_OBJECTS:raft_objs>)
@@ -767,16 +486,17 @@
                INSTALL_RPATH "\$ORIGIN"
                INTERFACE_POSITION_INDEPENDENT_CODE ON
   )
->>>>>>> 6a5aa102
 
   foreach(target raft_lib raft_lib_static raft_objs)
-    target_link_libraries(${target} PUBLIC
-      raft::raft
-      ${RAFT_CTK_MATH_DEPENDENCIES} # TODO: Once `raft::resources` is used everywhere, this
-                                    # will just be cublas
-      $<TARGET_NAME_IF_EXISTS:OpenMP::OpenMP_CXX>)
-
-    #So consumers know when using libraft.so/libraft.a
+    target_link_libraries(
+      ${target}
+      PUBLIC raft::raft
+             ${RAFT_CTK_MATH_DEPENDENCIES} # TODO: Once `raft::resources` is used everywhere, this
+                                           # will just be cublas
+             $<TARGET_NAME_IF_EXISTS:OpenMP::OpenMP_CXX>
+    )
+
+    # So consumers know when using libraft.so/libraft.a
     target_compile_definitions(${target} PUBLIC "RAFT_COMPILED")
     # ensure CUDA symbols aren't relocated to the middle of the debug build binaries
     target_link_options(${target} PRIVATE "${CMAKE_CURRENT_BINARY_DIR}/fatbin.ld")
