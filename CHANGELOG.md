--- conflicted
+++ resolved
@@ -1,12 +1,8 @@
-<<<<<<< HEAD
 # raft 21.12.00 (Date TBD)
 
 Please see https://github.com/rapidsai/raft/releases/tag/v21.12.00a for the latest changes to this development branch.
 
-# raft 21.10.00 (Date TBD)
-=======
 # raft 21.10.00 (7 Oct 2021)
->>>>>>> ad1ac18a
 
 ## 🚨 Breaking Changes
 
