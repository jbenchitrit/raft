name: pr

on:
  push:
    branches:
      - "pull-request/[0-9]+"

concurrency:
  group: ${{ github.workflow }}-${{ github.ref }}
  cancel-in-progress: true

jobs:
  pr-builder:
    needs:
      - checks
      - conda-cpp-build
      - conda-cpp-tests
      - conda-python-build
      - conda-python-tests
      - docs-build
      - wheel-build-pylibraft
      - wheel-tests-pylibraft
      - wheel-build-raft-dask
      - wheel-tests-raft-dask
      - devcontainer
    secrets: inherit
    uses: rapidsai/shared-action-workflows/.github/workflows/pr-builder.yaml@cuda-120-arm
  checks:
    secrets: inherit
    uses: rapidsai/shared-action-workflows/.github/workflows/checks.yaml@cuda-120-arm
    with:
      enable_check_generated_files: false
  conda-cpp-build:
    needs: checks
    secrets: inherit
    uses: rapidsai/shared-action-workflows/.github/workflows/conda-cpp-build.yaml@cuda-120-arm
    with:
      build_type: pull-request
      node_type: cpu16
  conda-cpp-tests:
    needs: conda-cpp-build
    secrets: inherit
    uses: rapidsai/shared-action-workflows/.github/workflows/conda-cpp-tests.yaml@cuda-120-arm
    with:
      build_type: pull-request
  conda-python-build:
    needs: conda-cpp-build
    secrets: inherit
    uses: rapidsai/shared-action-workflows/.github/workflows/conda-python-build.yaml@cuda-120-arm
    with:
      build_type: pull-request
  conda-python-tests:
    needs: conda-python-build
    secrets: inherit
    uses: rapidsai/shared-action-workflows/.github/workflows/conda-python-tests.yaml@cuda-120-arm
    with:
      build_type: pull-request
  docs-build:
    needs: conda-python-build
    secrets: inherit
    uses: rapidsai/shared-action-workflows/.github/workflows/custom-job.yaml@cuda-120-arm
    with:
      build_type: pull-request
      node_type: "gpu-v100-latest-1"
      arch: "amd64"
      container_image: "rapidsai/ci-conda:latest"
      run_script: "ci/build_docs.sh"
  wheel-build-pylibraft:
    needs: checks
    secrets: inherit
    uses: rapidsai/shared-action-workflows/.github/workflows/wheels-build.yaml@cuda-120-arm
    with:
      build_type: pull-request
      script: ci/build_wheel_pylibraft.sh
  wheel-tests-pylibraft:
    needs: wheel-build-pylibraft
    secrets: inherit
    uses: rapidsai/shared-action-workflows/.github/workflows/wheels-test.yaml@cuda-120-arm
    with:
      build_type: pull-request
      script: ci/test_wheel_pylibraft.sh
  wheel-build-raft-dask:
    needs: wheel-tests-pylibraft
    secrets: inherit
    uses: rapidsai/shared-action-workflows/.github/workflows/wheels-build.yaml@cuda-120-arm
    with:
      build_type: pull-request
      script: "ci/build_wheel_raft_dask.sh"
  wheel-tests-raft-dask:
    needs: wheel-build-raft-dask
    secrets: inherit
    uses: rapidsai/shared-action-workflows/.github/workflows/wheels-test.yaml@cuda-120-arm
    with:
      build_type: pull-request
      script: ci/test_wheel_raft_dask.sh
  devcontainer:
    secrets: inherit
<<<<<<< HEAD
    uses: rapidsai/shared-action-workflows/.github/workflows/build-in-devcontainer.yaml@branch-23.10
=======
    uses: rapidsai/shared-action-workflows/.github/workflows/build-in-devcontainer.yaml@branch-23.12
>>>>>>> 2a7a8695
    with:
      build_command: |
        sccache -z;
        build-all -DBUILD_PRIMS_BENCH=ON -DBUILD_ANN_BENCH=ON --verbose;
        sccache -s;<|MERGE_RESOLUTION|>--- conflicted
+++ resolved
@@ -95,11 +95,7 @@
       script: ci/test_wheel_raft_dask.sh
   devcontainer:
     secrets: inherit
-<<<<<<< HEAD
-    uses: rapidsai/shared-action-workflows/.github/workflows/build-in-devcontainer.yaml@branch-23.10
-=======
     uses: rapidsai/shared-action-workflows/.github/workflows/build-in-devcontainer.yaml@branch-23.12
->>>>>>> 2a7a8695
     with:
       build_command: |
         sccache -z;
